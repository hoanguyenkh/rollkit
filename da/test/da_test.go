package test

import (
	"context"
	"encoding/json"
	"fmt"
	"math/rand"
	"net"
	"os"
	"strconv"
	"testing"
	"time"

	"github.com/stretchr/testify/assert"
	"github.com/stretchr/testify/require"
	"google.golang.org/grpc"

	cmlog "github.com/cometbft/cometbft/libs/log"

	"github.com/rollkit/rollkit/da"
	"github.com/rollkit/rollkit/da/celestia"
	cmock "github.com/rollkit/rollkit/da/celestia/mock"
	grpcda "github.com/rollkit/rollkit/da/grpc"
	"github.com/rollkit/rollkit/da/grpc/mockserv"
	"github.com/rollkit/rollkit/da/mock"
	"github.com/rollkit/rollkit/da/registry"
	"github.com/rollkit/rollkit/log/test"
	"github.com/rollkit/rollkit/store"
	"github.com/rollkit/rollkit/types"
)

var (
	testNamespaceID = types.NamespaceID{0, 1, 2, 3, 4, 5, 6, 7}

	testConfig = celestia.Config{
		BaseURL:  "http://localhost:26658",
		Timeout:  30 * time.Second,
		GasLimit: 3000000,
	}
)

func TestMain(m *testing.M) {
	srv := startMockGRPCServ()
	if srv == nil {
		os.Exit(1)
	}

	httpServer := startMockCelestiaNodeServer()
	if httpServer == nil {
		os.Exit(1)
	}

	exitCode := m.Run()

	// teardown servers
	srv.GracefulStop()
	httpServer.Stop()

	os.Exit(exitCode)
}

func TestLifecycle(t *testing.T) {
	for _, dalc := range registry.RegisteredClients() {
		t.Run(dalc, func(t *testing.T) {
			doTestLifecycle(t, registry.GetClient(dalc))
		})
	}
}

func doTestLifecycle(t *testing.T, dalc da.DataAvailabilityLayerClient) {
	require := require.New(t)

<<<<<<< HEAD
	conf := []byte{}
	if _, ok := dalc.(*mock.DataAvailabilityLayerClient); ok {
		conf = []byte(mockDaBlockTime.String())
	}
	if _, ok := dalc.(*celestia.DataAvailabilityLayerClient); ok {
		conf, _ = json.Marshal(testConfig)
	}
	err := dalc.Init(testNamespaceID, conf, nil, test.NewLogger(t))
	require.NoError(err)

	err = dalc.Start()
	require.NoError(err)

	err = dalc.Stop()
	require.NoError(err)
}

func TestDALC(t *testing.T) {
	for _, dalc := range registry.RegisteredClients() {
		t.Run(dalc, func(t *testing.T) {
			doTestDALC(t, registry.GetClient(dalc))
		})
	}
}

func doTestDALC(t *testing.T, dalc da.DataAvailabilityLayerClient) {
	require := require.New(t)
	assert := assert.New(t)
	ctx := context.Background()

	// mock DALC will advance block height every 100ms
=======
>>>>>>> 8050357c
	conf := []byte{}
	if _, ok := dalc.(*mock.DataAvailabilityLayerClient); ok {
		conf = []byte(mockDaBlockTime.String())
	}
	if _, ok := dalc.(*celestia.DataAvailabilityLayerClient); ok {
		conf, _ = json.Marshal(testConfig)
	}
	err := dalc.Init(testNamespaceID, conf, nil, test.NewLogger(t))
	require.NoError(err)

	err = dalc.Start()
	require.NoError(err)

	defer func() {
		require.NoError(dalc.Stop())
	}()
}

func TestRetrieve(t *testing.T) {
	for _, client := range registry.RegisteredClients() {
		t.Run(client, func(t *testing.T) {
			dalc := registry.GetClient(client)
			_, ok := dalc.(da.BlockRetriever)
			if ok {
				doTestRetrieve(t, dalc)
			}
		})
	}
}

func startMockGRPCServ() *grpc.Server {
	conf := grpcda.DefaultConfig
	logger := cmlog.NewTMLogger(os.Stdout)

	kvStore, _ := store.NewDefaultInMemoryKVStore()
	srv := mockserv.GetServer(kvStore, conf, []byte(mockDaBlockTime.String()), logger)
	lis, err := net.Listen("tcp", conf.Host+":"+strconv.Itoa(conf.Port))
	if err != nil {
		fmt.Println(err)
		return nil
	}
	go func() {
		_ = srv.Serve(lis)
	}()
	return srv
}

func startMockCelestiaNodeServer() *cmock.Server {
	httpSrv := cmock.NewServer(mockDaBlockTime, cmlog.NewTMLogger(os.Stdout))
	l, err := net.Listen("tcp4", "127.0.0.1:26658")
	if err != nil {
		fmt.Println("failed to create listener for mock celestia-node RPC server, error: %w", err)
		return nil
	}
	err = httpSrv.Start(l)
	if err != nil {
		fmt.Println("can't start mock celestia-node RPC server")
		return nil
	}
	return httpSrv
}

func doTestRetrieve(t *testing.T, dalc da.DataAvailabilityLayerClient) {
	ctx, cancel := context.WithCancel(context.Background())
	defer cancel()
	require := require.New(t)
	assert := assert.New(t)

	// mock DALC will advance block height every 100ms
	conf := []byte{}
	if _, ok := dalc.(*mock.DataAvailabilityLayerClient); ok {
		conf = []byte(mockDaBlockTime.String())
	}
	if _, ok := dalc.(*celestia.DataAvailabilityLayerClient); ok {
		conf, _ = json.Marshal(testConfig)
	}
	kvStore, _ := store.NewDefaultInMemoryKVStore()
	err := dalc.Init(testNamespaceID, conf, kvStore, test.NewLogger(t))
	require.NoError(err)

	err = dalc.Start()
	require.NoError(err)
	defer func() {
		require.NoError(dalc.Stop())
	}()

	// wait a bit more than mockDaBlockTime, so mock can "produce" some blocks
	time.Sleep(mockDaBlockTime + 20*time.Millisecond)

	retriever := dalc.(da.BlockRetriever)
	countAtHeight := make(map[uint64]int)
	blocks := make(map[*types.Block]uint64)

	for i := uint64(0); i < 100; i++ {
		b := getRandomBlock(i, rand.Int()%20) //nolint:gosec
		resp := dalc.SubmitBlocks(ctx, []*types.Block{b})
		assert.Equal(da.StatusSuccess, resp.Code, resp.Message)
		time.Sleep(time.Duration(rand.Int63() % mockDaBlockTime.Milliseconds())) //nolint:gosec

		countAtHeight[resp.DAHeight]++
		blocks[b] = resp.DAHeight
	}

	// wait a bit more than mockDaBlockTime, so mock can "produce" last blocks
	time.Sleep(mockDaBlockTime + 20*time.Millisecond)

	for h, cnt := range countAtHeight {
		t.Log("Retrieving block, DA Height", h)
		ret := retriever.RetrieveBlocks(ctx, h)
		assert.Equal(da.StatusSuccess, ret.Code, ret.Message)
		require.NotEmpty(ret.Blocks, h)
		assert.Len(ret.Blocks, cnt, h)
	}

	for b, h := range blocks {
		ret := retriever.RetrieveBlocks(ctx, h)
		assert.Equal(da.StatusSuccess, ret.Code, h)
		require.NotEmpty(ret.Blocks, h)
		assert.Contains(ret.Blocks, b, h)
	}
}<|MERGE_RESOLUTION|>--- conflicted
+++ resolved
@@ -70,40 +70,6 @@
 func doTestLifecycle(t *testing.T, dalc da.DataAvailabilityLayerClient) {
 	require := require.New(t)
 
-<<<<<<< HEAD
-	conf := []byte{}
-	if _, ok := dalc.(*mock.DataAvailabilityLayerClient); ok {
-		conf = []byte(mockDaBlockTime.String())
-	}
-	if _, ok := dalc.(*celestia.DataAvailabilityLayerClient); ok {
-		conf, _ = json.Marshal(testConfig)
-	}
-	err := dalc.Init(testNamespaceID, conf, nil, test.NewLogger(t))
-	require.NoError(err)
-
-	err = dalc.Start()
-	require.NoError(err)
-
-	err = dalc.Stop()
-	require.NoError(err)
-}
-
-func TestDALC(t *testing.T) {
-	for _, dalc := range registry.RegisteredClients() {
-		t.Run(dalc, func(t *testing.T) {
-			doTestDALC(t, registry.GetClient(dalc))
-		})
-	}
-}
-
-func doTestDALC(t *testing.T, dalc da.DataAvailabilityLayerClient) {
-	require := require.New(t)
-	assert := assert.New(t)
-	ctx := context.Background()
-
-	// mock DALC will advance block height every 100ms
-=======
->>>>>>> 8050357c
 	conf := []byte{}
 	if _, ok := dalc.(*mock.DataAvailabilityLayerClient); ok {
 		conf = []byte(mockDaBlockTime.String())
