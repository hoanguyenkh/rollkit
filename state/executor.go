--- conflicted
+++ resolved
@@ -24,10 +24,7 @@
 
 var ErrFraudProofGenerated = errors.New("failed to ApplyBlock: halting node due to fraud")
 var ErrEmptyValSetGenerated = errors.New("applying the validator changes would result in empty set")
-<<<<<<< HEAD
 var ErrAddingValidatorToBased = errors.New("cannot add validators to empty validator set")
-=======
->>>>>>> ea0dec68
 
 // BlockExecutor creates and applies blocks and maintains state.
 type BlockExecutor struct {
@@ -231,11 +228,8 @@
 			nValSet.IncrementProposerPriority(1)
 		}
 		// TODO(tzdybal):  right now, it's for backward compatibility, may need to change this
-<<<<<<< HEAD
 	} else if len(validatorUpdates) > 0 {
 		return state, ErrAddingValidatorToBased
-=======
->>>>>>> ea0dec68
 	}
 
 	s := types.State{
