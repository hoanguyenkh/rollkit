package node

import (
	"context"
	"encoding/base64"
	"encoding/json"
	"errors"
	"fmt"

	ds "github.com/ipfs/go-datastore"
	ktds "github.com/ipfs/go-datastore/keytransform"
	"github.com/libp2p/go-libp2p/core/crypto"
	"go.uber.org/multierr"

	abciclient "github.com/tendermint/tendermint/abci/client"
	abci "github.com/tendermint/tendermint/abci/types"
	llcfg "github.com/tendermint/tendermint/config"
	"github.com/tendermint/tendermint/libs/log"
	"github.com/tendermint/tendermint/libs/service"
	corep2p "github.com/tendermint/tendermint/p2p"
	tmtypes "github.com/tendermint/tendermint/types"

	"github.com/rollkit/rollkit/block"
	"github.com/rollkit/rollkit/config"
	"github.com/rollkit/rollkit/da"
	"github.com/rollkit/rollkit/da/registry"
	"github.com/rollkit/rollkit/mempool"
	mempoolv1 "github.com/rollkit/rollkit/mempool/v1"
	"github.com/rollkit/rollkit/p2p"
	"github.com/rollkit/rollkit/state/indexer"
	blockidxkv "github.com/rollkit/rollkit/state/indexer/block/kv"
	"github.com/rollkit/rollkit/state/txindex"
	"github.com/rollkit/rollkit/state/txindex/kv"
	"github.com/rollkit/rollkit/store"
	"github.com/rollkit/rollkit/types"
)

// prefixes used in KV store to separate main node data from DALC data
var (
	mainPrefix    = "0"
	dalcPrefix    = "1"
	indexerPrefix = "2" // indexPrefix uses "i", so using "0-2" to avoid clash
)

const (
	// genesisChunkSize is the maximum size, in bytes, of each
	// chunk in the genesis structure for the chunked API
	genesisChunkSize = 16 * 1024 * 1024 // 16 MiB
)

var _ Node = &FullNode{}

// FullNode represents a client node in Rollkit network.
// It connects all the components and orchestrates their work.
type FullNode struct {
	service.BaseService
	eventBus  *tmtypes.EventBus
	appClient abciclient.Client

	genesis *tmtypes.GenesisDoc
	// cache of chunked genesis data.
	genChunks []string

	conf config.NodeConfig
	P2P  *p2p.Client

	// TODO(tzdybal): consider extracting "mempool reactor"
	Mempool           mempool.Mempool
	mempoolIDs        *mempoolIDs
	incomingTxCh      chan []byte
	DoneBuildingBlock chan struct{}

	Store        store.Store
	blockManager *block.Manager
	dalc         da.DataAvailabilityLayerClient

	TxIndexer      txindex.TxIndexer
	BlockIndexer   indexer.BlockIndexer
	IndexerService *txindex.IndexerService

	// keep context here only because of API compatibility
	// - it's used in `OnStart` (defined in service.Service interface)
	ctx context.Context

	cancel context.CancelFunc
}

// NewNode creates new Rollkit node.
func newFullNode(
	ctx context.Context,
	conf config.NodeConfig,
	p2pKey crypto.PrivKey,
	signingKey crypto.PrivKey,
	appClient abciclient.Client,
	genesis *tmtypes.GenesisDoc,
	logger log.Logger,
) (*FullNode, error) {
	eventBus := tmtypes.NewEventBus()
	eventBus.SetLogger(logger.With("module", "events"))
	if err := eventBus.Start(); err != nil {
		return nil, err
	}

	var baseKV ds.TxnDatastore
	var err error
	if conf.RootDir == "" && conf.DBPath == "" { // this is used for testing
		logger.Info("WARNING: working in in-memory mode")
		baseKV, err = store.NewDefaultInMemoryKVStore()
	} else {
		baseKV, err = store.NewDefaultKVStore(conf.RootDir, conf.DBPath, "rollkit")
	}
	if err != nil {
		return nil, err
	}

	mainKV := newPrefixKV(baseKV, mainPrefix)
	dalcKV := newPrefixKV(baseKV, dalcPrefix)
	indexerKV := newPrefixKV(baseKV, indexerPrefix)

	client, err := p2p.NewClient(conf.P2P, p2pKey, genesis.ChainID, baseKV, logger.With("module", "p2p"))
	if err != nil {
		return nil, err
	}
	s := store.New(ctx, mainKV)

	dalc := registry.GetClient(conf.DALayer)
	if dalc == nil {
		return nil, fmt.Errorf("couldn't get data availability client named '%s'", conf.DALayer)
	}
	err = dalc.Init(conf.NamespaceID, []byte(conf.DAConfig), dalcKV, logger.With("module", "da_client"))
	if err != nil {
		return nil, fmt.Errorf("data availability layer client initialization error: %w", err)
	}

	indexerService, txIndexer, blockIndexer, err := createAndStartIndexerService(ctx, conf, indexerKV, eventBus, logger)
	if err != nil {
		return nil, err
	}

	mp := mempoolv1.NewTxMempool(logger, llcfg.DefaultMempoolConfig(), appClient, 0)
	mpIDs := newMempoolIDs()
	mp.EnableTxsAvailable()

	doneBuildingChannel := make(chan struct{})

	blockManager, err := block.NewManager(signingKey, conf.BlockManagerConfig, genesis, s, mp, appClient, dalc, eventBus, logger.With("module", "BlockManager"), mp.TxsAvailable(), doneBuildingChannel)
	if err != nil {
		return nil, fmt.Errorf("BlockManager initialization error: %w", err)
	}

	ctx, cancel := context.WithCancel(ctx)

	node := &FullNode{
<<<<<<< HEAD
		appClient:         appClient,
		eventBus:          eventBus,
		genesis:           genesis,
		conf:              conf,
		P2P:               client,
		blockManager:      blockManager,
		dalc:              dalc,
		Mempool:           mp,
		mempoolIDs:        mpIDs,
		incomingTxCh:      make(chan []byte),
		Store:             s,
		TxIndexer:         txIndexer,
		IndexerService:    indexerService,
		BlockIndexer:      blockIndexer,
		DoneBuildingBlock: doneBuildingChannel,
		ctx:               ctx,
=======
		appClient:      appClient,
		eventBus:       eventBus,
		genesis:        genesis,
		conf:           conf,
		P2P:            client,
		blockManager:   blockManager,
		dalc:           dalc,
		Mempool:        mp,
		mempoolIDs:     mpIDs,
		incomingTxCh:   make(chan *p2p.GossipMessage),
		Store:          s,
		TxIndexer:      txIndexer,
		IndexerService: indexerService,
		BlockIndexer:   blockIndexer,
		ctx:            ctx,
		cancel:         cancel,
>>>>>>> b82de975
	}

	node.BaseService = *service.NewBaseService(logger, "Node", node)

	node.P2P.SetTxValidator(node.newTxValidator())
	node.P2P.SetHeaderValidator(node.newHeaderValidator())
	node.P2P.SetFraudProofValidator(node.newFraudProofValidator())

	return node, nil
}

// initGenesisChunks creates a chunked format of the genesis document to make it easier to
// iterate through larger genesis structures.
func (n *FullNode) initGenesisChunks() error {
	if n.genChunks != nil {
		return nil
	}

	if n.genesis == nil {
		return nil
	}

	data, err := json.Marshal(n.genesis)
	if err != nil {
		return err
	}

	for i := 0; i < len(data); i += genesisChunkSize {
		end := i + genesisChunkSize

		if end > len(data) {
			end = len(data)
		}

		n.genChunks = append(n.genChunks, base64.StdEncoding.EncodeToString(data[i:end]))
	}

	return nil
}

func (n *FullNode) headerPublishLoop(ctx context.Context) {
	for {
		select {
		case signedHeader := <-n.blockManager.HeaderOutCh:
			headerBytes, err := signedHeader.MarshalBinary()
			if err != nil {
				n.Logger.Error("failed to serialize signed block header", "error", err)
			}
			err = n.P2P.GossipSignedHeader(ctx, headerBytes)
			if err != nil {
				n.Logger.Error("failed to gossip signed block header", "error", err)
			}
		case <-ctx.Done():
			return
		}
	}
}

func (n *FullNode) fraudProofPublishLoop(ctx context.Context) {
	for {
		select {
		case fraudProof := <-n.blockManager.GetFraudProofOutChan():
			n.Logger.Info("generated fraud proof: ", fraudProof.String())
			fraudProofBytes, err := fraudProof.Marshal()
			if err != nil {
				panic(fmt.Errorf("failed to serialize fraud proof: %w", err))
			}
			n.Logger.Info("gossipping fraud proof...")
			err = n.P2P.GossipFraudProof(context.Background(), fraudProofBytes)
			if err != nil {
				n.Logger.Error("failed to gossip fraud proof", "error", err)
			}
			_ = n.Stop()
		case <-ctx.Done():
			return
		}
	}
}

// OnStart is a part of Service interface.
func (n *FullNode) OnStart() error {
	n.Logger.Info("starting P2P client")
	err := n.P2P.Start(n.ctx)
	if err != nil {
		return fmt.Errorf("error while starting P2P client: %w", err)
	}
	err = n.dalc.Start()
	if err != nil {
		return fmt.Errorf("error while starting data availability layer client: %w", err)
	}
	if n.conf.Aggregator {
		n.Logger.Info("working in aggregator mode", "block time", n.conf.BlockTime)
		if n.conf.ProgressiveSequencer {
			go n.blockManager.ProgressiveAggregationLoop(n.ctx, n.incomingTxCh, n.validateTx)
		} else {
			go n.blockManager.AggregationLoop(n.ctx, n.incomingTxCh, n.validateTx)
		}
		go n.headerPublishLoop(n.ctx)
	}
	go n.blockManager.RetrieveLoop(n.ctx)
	go n.blockManager.SyncLoop(n.ctx, n.cancel)
	go n.fraudProofPublishLoop(n.ctx)

	return nil
}

// GetGenesis returns entire genesis doc.
func (n *FullNode) GetGenesis() *tmtypes.GenesisDoc {
	return n.genesis
}

// GetGenesisChunks returns chunked version of genesis.
func (n *FullNode) GetGenesisChunks() ([]string, error) {
	err := n.initGenesisChunks()
	if err != nil {
		return nil, err
	}
	return n.genChunks, err
}

// OnStop is a part of Service interface.
func (n *FullNode) OnStop() {
	n.Logger.Info("halting full node...")
	n.cancel()
	err := n.dalc.Stop()
	err = multierr.Append(err, n.P2P.Close())
	n.Logger.Error("errors while stopping node:", "errors", err)
}

// OnReset is a part of Service interface.
func (n *FullNode) OnReset() error {
	panic("OnReset - not implemented!")
}

// SetLogger sets the logger used by node.
func (n *FullNode) SetLogger(logger log.Logger) {
	n.Logger = logger
}

// GetLogger returns logger.
func (n *FullNode) GetLogger() log.Logger {
	return n.Logger
}

// EventBus gives access to Node's event bus.
func (n *FullNode) EventBus() *tmtypes.EventBus {
	return n.eventBus
}

// AppClient returns ABCI proxy connections to communicate with application.
func (n *FullNode) AppClient() abciclient.Client {
	return n.appClient
}

func (n *FullNode) ReceiveDirectTx(m []byte) bool {
	//return n.validateTx(m)
	n.Logger.Info("Receive Direct Tx")
	n.incomingTxCh <- m
	return true
}

func (n *FullNode) validateTx(m []byte) bool {
	n.Logger.Debug("transaction received", "bytes", len(m))
	checkTxResCh := make(chan *abci.Response, 1)
	err := n.Mempool.CheckTx(m, func(resp *abci.Response) {
		checkTxResCh <- resp
	}, mempool.TxInfo{
		SenderID:    uint16(mempool.DIRECT),
		SenderP2PID: "DIRECT",
	})
	switch {
	case errors.Is(err, mempool.ErrTxInCache):
		return true
	case errors.Is(err, mempool.ErrMempoolIsFull{}):
		return true
	case errors.Is(err, mempool.ErrTxTooLarge{}):
		return false
	case errors.Is(err, mempool.ErrPreCheck{}):
		return false
	default:
	}
	res := <-checkTxResCh
	checkTxResp := res.GetCheckTx()

	return checkTxResp.Code == abci.CodeTypeOK
}

// newTxValidator creates a pubsub validator that uses the node's mempool to check the
// transaction. If the transaction is valid, then it is added to the mempool
func (n *FullNode) newTxValidator() p2p.GossipValidator {
	return func(m *p2p.GossipMessage) bool {
		n.Logger.Debug("transaction received", "bytes", len(m.Data))
		checkTxResCh := make(chan *abci.Response, 1)
		err := n.Mempool.CheckTx(m.Data, func(resp *abci.Response) {
			checkTxResCh <- resp
		}, mempool.TxInfo{
			SenderID:    n.mempoolIDs.GetForPeer(m.From),
			SenderP2PID: corep2p.ID(m.From),
		})
		switch {
		case errors.Is(err, mempool.ErrTxInCache):
			return true
		case errors.Is(err, mempool.ErrMempoolIsFull{}):
			return true
		case errors.Is(err, mempool.ErrTxTooLarge{}):
			return false
		case errors.Is(err, mempool.ErrPreCheck{}):
			return false
		default:
		}
		res := <-checkTxResCh
		checkTxResp := res.GetCheckTx()

		return checkTxResp.Code == abci.CodeTypeOK
	}
}

// newHeaderValidator returns a pubsub validator that runs basic checks and forwards
// the deserialized header for further processing
func (n *FullNode) newHeaderValidator() p2p.GossipValidator {
	return func(headerMsg *p2p.GossipMessage) bool {
		n.Logger.Debug("header received", "from", headerMsg.From, "bytes", len(headerMsg.Data))
		var header types.SignedHeader
		err := header.UnmarshalBinary(headerMsg.Data)
		if err != nil {
			n.Logger.Error("failed to deserialize header", "error", err)
			return false
		}
		err = header.ValidateBasic()
		if err != nil {
			n.Logger.Error("failed to validate header", "error", err)
			return false
		}
		n.blockManager.HeaderInCh <- &header
		return true
	}
}

// newFraudProofValidator returns a pubsub validator that validates a fraud proof and forwards
// it to be verified
func (n *FullNode) newFraudProofValidator() p2p.GossipValidator {
	return func(fraudProofMsg *p2p.GossipMessage) bool {
		n.Logger.Debug("fraud proof received", "from", fraudProofMsg.From, "bytes", len(fraudProofMsg.Data))
		var fraudProof abci.FraudProof
		err := fraudProof.Unmarshal(fraudProofMsg.Data)
		if err != nil {
			n.Logger.Error("failed to deserialize fraud proof", "error", err)
			return false
		}
		// TODO(manav): Add validation checks for fraud proof here
		n.blockManager.FraudProofInCh <- &fraudProof
		return true
	}
}

func newPrefixKV(kvStore ds.Datastore, prefix string) ds.TxnDatastore {
	return (ktds.Wrap(kvStore, ktds.PrefixTransform{Prefix: ds.NewKey(prefix)}).Children()[0]).(ds.TxnDatastore)
}

func createAndStartIndexerService(
	ctx context.Context,
	conf config.NodeConfig,
	kvStore ds.TxnDatastore,
	eventBus *tmtypes.EventBus,
	logger log.Logger,
) (*txindex.IndexerService, txindex.TxIndexer, indexer.BlockIndexer, error) {

	var (
		txIndexer    txindex.TxIndexer
		blockIndexer indexer.BlockIndexer
	)

	txIndexer = kv.NewTxIndex(ctx, kvStore)
	blockIndexer = blockidxkv.New(ctx, newPrefixKV(kvStore, "block_events"))

	indexerService := txindex.NewIndexerService(txIndexer, blockIndexer, eventBus)
	indexerService.SetLogger(logger.With("module", "txindex"))

	if err := indexerService.Start(); err != nil {
		return nil, nil, nil, err
	}

	return indexerService, txIndexer, blockIndexer, nil
}<|MERGE_RESOLUTION|>--- conflicted
+++ resolved
@@ -151,7 +151,6 @@
 	ctx, cancel := context.WithCancel(ctx)
 
 	node := &FullNode{
-<<<<<<< HEAD
 		appClient:         appClient,
 		eventBus:          eventBus,
 		genesis:           genesis,
@@ -168,24 +167,7 @@
 		BlockIndexer:      blockIndexer,
 		DoneBuildingBlock: doneBuildingChannel,
 		ctx:               ctx,
-=======
-		appClient:      appClient,
-		eventBus:       eventBus,
-		genesis:        genesis,
-		conf:           conf,
-		P2P:            client,
-		blockManager:   blockManager,
-		dalc:           dalc,
-		Mempool:        mp,
-		mempoolIDs:     mpIDs,
-		incomingTxCh:   make(chan *p2p.GossipMessage),
-		Store:          s,
-		TxIndexer:      txIndexer,
-		IndexerService: indexerService,
-		BlockIndexer:   blockIndexer,
-		ctx:            ctx,
-		cancel:         cancel,
->>>>>>> b82de975
+		cancel:            cancel,
 	}
 
 	node.BaseService = *service.NewBaseService(logger, "Node", node)
