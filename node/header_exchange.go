package node

import (
	"context"
	"encoding/hex"
	"errors"
	"fmt"

	"github.com/celestiaorg/go-header"
	goheaderp2p "github.com/celestiaorg/go-header/p2p"
	goheaderstore "github.com/celestiaorg/go-header/store"
	sync "github.com/celestiaorg/go-header/sync"
	ds "github.com/ipfs/go-datastore"
	pubsub "github.com/libp2p/go-libp2p-pubsub"
	"github.com/libp2p/go-libp2p/core/host"
	"github.com/libp2p/go-libp2p/core/peer"
	"github.com/libp2p/go-libp2p/p2p/net/conngater"
	"github.com/tendermint/tendermint/libs/log"
	tmtypes "github.com/tendermint/tendermint/types"
	"go.uber.org/multierr"

	"github.com/rollkit/rollkit/config"
	"github.com/rollkit/rollkit/p2p"
	"github.com/rollkit/rollkit/types"
)

type HeaderExchangeService struct {
	conf          config.NodeConfig
	genesis       *tmtypes.GenesisDoc
	p2p           *p2p.Client
	ex            *goheaderp2p.Exchange[*types.SignedHeader]
	syncer        *sync.Syncer[*types.SignedHeader]
	sub           *goheaderp2p.Subscriber[*types.SignedHeader]
	p2pServer     *goheaderp2p.ExchangeServer[*types.SignedHeader]
	headerStore   *goheaderstore.Store[*types.SignedHeader]
	syncerStarted bool

	logger log.Logger
	ctx    context.Context
}

func NewHeaderExchangeService(ctx context.Context, store ds.TxnDatastore, conf config.NodeConfig, genesis *tmtypes.GenesisDoc, p2p *p2p.Client, logger log.Logger) (*HeaderExchangeService, error) {
	// store is TxnDatastore, but we require Batching, hence the type assertion
	// note, the badger datastore impl that is used in the background implements both
	storeBatch, ok := store.(ds.Batching)
	if !ok {
		return nil, errors.New("failed to access the datastore")
	}
	ss, err := goheaderstore.NewStore[*types.SignedHeader](storeBatch)
	if err != nil {
		return nil, fmt.Errorf("failed to initialize the header store: %w", err)
	}

	return &HeaderExchangeService{
		conf:        conf,
		genesis:     genesis,
		p2p:         p2p,
		ctx:         ctx,
		headerStore: ss,
		logger:      logger,
	}, nil
}

func (hExService *HeaderExchangeService) initOrAppendHeaderStore(ctx context.Context, header *types.SignedHeader) error {
	var err error

	// Init the header store if first block, else append to store
	if header.Height() == hExService.genesis.InitialHeight {
		err = hExService.headerStore.Init(ctx, header)
	} else {
		err = hExService.headerStore.Append(ctx, header)
	}
	return err
}

func (hExService *HeaderExchangeService) initHeaderStoreAndStartSyncer(ctx context.Context, initial *types.SignedHeader) error {
	if err := hExService.headerStore.Init(ctx, initial); err != nil {
		return err
	}
	if err := hExService.syncer.Start(hExService.ctx); err != nil {
		return err
	}
	hExService.syncerStarted = true
	return nil
}

func (hExService *HeaderExchangeService) tryInitHeaderStoreAndStartSyncer(ctx context.Context, trustedHeader *types.SignedHeader) {
	if trustedHeader != nil {
		if err := hExService.initHeaderStoreAndStartSyncer(ctx, trustedHeader); err != nil {
			hExService.logger.Error("failed to initialize the headerstore and start syncer", "error", err)
		}
	}
}

func (hExService *HeaderExchangeService) writeToHeaderStoreAndBroadcast(ctx context.Context, signedHeader *types.SignedHeader) {
	// Init the header store if first block, else append to store
	if err := hExService.initOrAppendHeaderStore(ctx, signedHeader); err != nil {
		hExService.logger.Error("failed to write block header to header store", "error", err)
	}

	// For genesis header, start the syncer
	if signedHeader.Height() == hExService.genesis.InitialHeight {
		if err := hExService.headerStore.Init(ctx, signedHeader); err != nil {
			hExService.logger.Error("failed to start syncer after initializing header store", "error", err)
		}
	}

	// Broadcast for subscribers
	if err := hExService.sub.Broadcast(ctx, signedHeader); err != nil {
		hExService.logger.Error("failed to broadcast block header", "error", err)
	}
}

// OnStart is a part of Service interface.
func (hExService *HeaderExchangeService) Start() error {
	var err error
	// have to do the initializations here to utilize the p2p node which is created on start
	ps := hExService.p2p.PubSub()
	hExService.sub = goheaderp2p.NewSubscriber[*types.SignedHeader](ps, pubsub.DefaultMsgIdFn, hExService.genesis.ChainID)
	if err = hExService.sub.Start(hExService.ctx); err != nil {
		return fmt.Errorf("error while starting subscriber: %w", err)
	}
	if _, err := hExService.sub.Subscribe(); err != nil {
		return fmt.Errorf("error while subscribing: %w", err)
	}

	if err = hExService.headerStore.Start(hExService.ctx); err != nil {
		return fmt.Errorf("error while starting header store: %w", err)
	}

	_, _, network := hExService.p2p.Info()
	if hExService.p2pServer, err = newP2PServer(hExService.p2p.Host(), hExService.headerStore, network); err != nil {
		return err
	}
	if err = hExService.p2pServer.Start(hExService.ctx); err != nil {
		return fmt.Errorf("error while starting p2p server: %w", err)
	}

	peerIDs := hExService.p2p.PeerIDs()
	if hExService.ex, err = newP2PExchange(hExService.p2p.Host(), peerIDs, network, hExService.genesis.ChainID, hExService.p2p.ConnectionGater()); err != nil {
		return err
	}
	if err = hExService.ex.Start(hExService.ctx); err != nil {
		return fmt.Errorf("error while starting exchange: %w", err)
	}

<<<<<<< HEAD
	// for single aggregator configuration, syncer is not needed
	// TODO (ganesh): design syncer flow for multiple aggregator scenario
	if hExService.conf.Aggregator {
		return nil
	}

=======
>>>>>>> 81184a41
	if hExService.syncer, err = newSyncer(hExService.ex, hExService.headerStore, hExService.sub, sync.WithBlockTime(hExService.conf.BlockTime)); err != nil {
		return err
	}

	// Check if the headerstore is not initialized and try initializing
	if hExService.headerStore.Height() > 0 {
		if err := hExService.syncer.Start(hExService.ctx); err != nil {
			return fmt.Errorf("error while starting the syncer: %w", err)
		}
		hExService.syncerStarted = true
		return nil
	}

	// Look to see if trusted hash is passed, if not get the genesis header
	var trustedHeader *types.SignedHeader
	// Try fetching the trusted header from peers if exists
	if len(peerIDs) > 0 {
		if hExService.conf.TrustedHash != "" {
			trustedHashBytes, err := hex.DecodeString(hExService.conf.TrustedHash)
			if err != nil {
				return fmt.Errorf("failed to parse the trusted hash for initializing the headerstore: %w", err)
			}

			if trustedHeader, err = hExService.ex.Get(hExService.ctx, header.Hash(trustedHashBytes)); err != nil {
				return fmt.Errorf("failed to fetch the trusted header for initializing the headerstore: %w", err)
			}
		} else {
			// Try fetching the genesis header if available, otherwise fallback to signed headers
			if trustedHeader, err = hExService.ex.GetByHeight(hExService.ctx, uint64(hExService.genesis.InitialHeight)); err != nil {
				// Full/light nodes have to wait for aggregator to publish the genesis header
				// proposing aggregator can init the store and start the syncer when the first header is published
				hExService.logger.Info("failed to fetch the genesis header", "error", err)
			}
		}
	}
	go hExService.tryInitHeaderStoreAndStartSyncer(hExService.ctx, trustedHeader)

	return nil
}

// OnStop is a part of Service interface.
func (hExService *HeaderExchangeService) Stop() error {
	err := hExService.headerStore.Stop(hExService.ctx)
	err = multierr.Append(err, hExService.p2pServer.Stop(hExService.ctx))
	err = multierr.Append(err, hExService.ex.Stop(hExService.ctx))
	err = multierr.Append(err, hExService.sub.Stop(hExService.ctx))
	if !hExService.conf.Aggregator && hExService.syncerStarted {
		err = multierr.Append(err, hExService.syncer.Stop(hExService.ctx))
	}
	return err
}

// newP2PServer constructs a new ExchangeServer using the given Network as a protocolID suffix.
func newP2PServer(
	host host.Host,
	store *goheaderstore.Store[*types.SignedHeader],
	network string,
	opts ...goheaderp2p.Option[goheaderp2p.ServerParameters],
) (*goheaderp2p.ExchangeServer[*types.SignedHeader], error) {
	opts = append(opts,
		goheaderp2p.WithNetworkID[goheaderp2p.ServerParameters](network),
	)
	return goheaderp2p.NewExchangeServer[*types.SignedHeader](host, store, opts...)
}

func newP2PExchange(
	host host.Host,
	peers []peer.ID,
	network, chainID string,
	conngater *conngater.BasicConnectionGater,
	opts ...goheaderp2p.Option[goheaderp2p.ClientParameters],
) (*goheaderp2p.Exchange[*types.SignedHeader], error) {
	opts = append(opts,
		goheaderp2p.WithNetworkID[goheaderp2p.ClientParameters](network),
		goheaderp2p.WithChainID[goheaderp2p.ClientParameters](chainID),
	)
	return goheaderp2p.NewExchange[*types.SignedHeader](host, peers, conngater, opts...)
}

// newSyncer constructs new Syncer for headers.
func newSyncer(
	ex header.Exchange[*types.SignedHeader],
	store header.Store[*types.SignedHeader],
	sub header.Subscriber[*types.SignedHeader],
	opt sync.Options,
) (*sync.Syncer[*types.SignedHeader], error) {
	return sync.NewSyncer[*types.SignedHeader](ex, store, sub, opt)
}<|MERGE_RESOLUTION|>--- conflicted
+++ resolved
@@ -144,15 +144,6 @@
 		return fmt.Errorf("error while starting exchange: %w", err)
 	}
 
-<<<<<<< HEAD
-	// for single aggregator configuration, syncer is not needed
-	// TODO (ganesh): design syncer flow for multiple aggregator scenario
-	if hExService.conf.Aggregator {
-		return nil
-	}
-
-=======
->>>>>>> 81184a41
 	if hExService.syncer, err = newSyncer(hExService.ex, hExService.headerStore, hExService.sub, sync.WithBlockTime(hExService.conf.BlockTime)); err != nil {
 		return err
 	}
