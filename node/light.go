package node

import (
	"context"
	"fmt"

<<<<<<< HEAD
	"github.com/celestiaorg/go-fraud/fraudserv"
	"github.com/celestiaorg/go-header"
	abci "github.com/cometbft/cometbft/abci/types"
=======
>>>>>>> 8050357c
	"github.com/cometbft/cometbft/libs/log"
	"github.com/cometbft/cometbft/libs/service"
	proxy "github.com/cometbft/cometbft/proxy"
	rpcclient "github.com/cometbft/cometbft/rpc/client"
<<<<<<< HEAD
	tmtypes "github.com/cometbft/cometbft/types"
=======
	cmtypes "github.com/cometbft/cometbft/types"
>>>>>>> 8050357c
	ds "github.com/ipfs/go-datastore"
	"github.com/libp2p/go-libp2p/core/crypto"
	"go.uber.org/multierr"

	"github.com/rollkit/rollkit/config"
	"github.com/rollkit/rollkit/p2p"
	"github.com/rollkit/rollkit/store"
)

var _ Node = &LightNode{}

type LightNode struct {
	service.BaseService

	P2P *p2p.Client

	proxyApp proxy.AppConns

	hExService *HeaderExchangeService

	ctx    context.Context
	cancel context.CancelFunc
}

func (ln *LightNode) GetClient() rpcclient.Client {
	return NewLightClient(ln)
}

func newLightNode(
	ctx context.Context,
	conf config.NodeConfig,
	p2pKey crypto.PrivKey,
	clientCreator proxy.ClientCreator,
	genesis *cmtypes.GenesisDoc,
	logger log.Logger,
) (*LightNode, error) {
	// Create the proxyApp and establish connections to the ABCI app (consensus, mempool, query).
	proxyApp := proxy.NewAppConns(clientCreator, proxy.NopMetrics())
	proxyApp.SetLogger(logger.With("module", "proxy"))
	if err := proxyApp.Start(); err != nil {
		return nil, fmt.Errorf("error starting proxy app connections: %v", err)
	}

	datastore, err := openDatastore(conf, logger)
	if err != nil {
		return nil, err
	}
	client, err := p2p.NewClient(conf.P2P, p2pKey, genesis.ChainID, datastore, logger.With("module", "p2p"))
	if err != nil {
		return nil, err
	}

	headerExchangeService, err := NewHeaderExchangeService(ctx, datastore, conf, genesis, client, logger.With("module", "HeaderExchangeService"))
	if err != nil {
		return nil, fmt.Errorf("HeaderExchangeService initialization error: %w", err)
	}

	ctx, cancel := context.WithCancel(ctx)

	node := &LightNode{
		P2P:        client,
		proxyApp:   proxyApp,
		hExService: headerExchangeService,
		cancel:     cancel,
		ctx:        ctx,
	}

	node.P2P.SetTxValidator(node.falseValidator())

	node.BaseService = *service.NewBaseService(logger, "LightNode", node)

	return node, nil
}

func openDatastore(conf config.NodeConfig, logger log.Logger) (ds.TxnDatastore, error) {
	if conf.RootDir == "" && conf.DBPath == "" { // this is used for testing
		logger.Info("WARNING: working in in-memory mode")
		return store.NewDefaultInMemoryKVStore()
	}
	return store.NewDefaultKVStore(conf.RootDir, conf.DBPath, "rollkit-light")
}

func (ln *LightNode) OnStart() error {
	if err := ln.P2P.Start(ln.ctx); err != nil {
		return err
	}

	if err := ln.hExService.Start(); err != nil {
		return fmt.Errorf("error while starting header exchange service: %w", err)
	}

	return nil
}

func (ln *LightNode) OnStop() {
	ln.Logger.Info("halting light node...")
	ln.cancel()
	err := ln.P2P.Close()
	err = multierr.Append(err, ln.hExService.Stop())
	ln.Logger.Error("errors while stopping node:", "errors", err)
}

// Dummy validator that always returns a callback function with boolean `false`
func (ln *LightNode) falseValidator() p2p.GossipValidator {
	return func(*p2p.GossipMessage) bool {
		return false
	}
<<<<<<< HEAD
}

func (ln *LightNode) ProcessFraudProof() {
	// subscribe to state fraud proof
	sub, err := ln.fraudService.Subscribe(types.StateFraudProofType)
	if err != nil {
		ln.Logger.Error("failed to subscribe to fraud proof gossip", "error", err)
		return
	}

	// continuously process the fraud proofs received via subscription
	for {
		proof, err := sub.Proof(ln.ctx)
		if err != nil {
			ln.Logger.Error("failed to receive gossiped fraud proof", "error", err)
			return
		}

		// only handle the state fraud proofs for now
		fraudProof, ok := proof.(*types.StateFraudProof)
		if !ok {
			ln.Logger.Error("unexpected type received for state fraud proof", "error", err)
			return
		}
		ln.Logger.Debug("fraud proof received",
			"block height", fraudProof.BlockHeight,
			"pre-state app hash", fraudProof.PreStateAppHash,
			"expected valid app hash", fraudProof.ExpectedValidAppHash,
			"length of state witness", len(fraudProof.StateWitness),
		)

		resp, err := ln.proxyApp.Consensus().VerifyFraudProof(ln.ctx, &abci.RequestVerifyFraudProof{
			FraudProof:           &fraudProof.FraudProof,
			ExpectedValidAppHash: fraudProof.ExpectedValidAppHash,
		})
		if err != nil {
			ln.Logger.Error("failed to verify fraud proof", "error", err)
			continue
		}

		if resp.Success {
			panic("received valid fraud proof! halting light client")
		}
	}
=======
>>>>>>> 8050357c
}<|MERGE_RESOLUTION|>--- conflicted
+++ resolved
@@ -4,28 +4,17 @@
 	"context"
 	"fmt"
 
-<<<<<<< HEAD
-	"github.com/celestiaorg/go-fraud/fraudserv"
-	"github.com/celestiaorg/go-header"
-	abci "github.com/cometbft/cometbft/abci/types"
-=======
->>>>>>> 8050357c
 	"github.com/cometbft/cometbft/libs/log"
 	"github.com/cometbft/cometbft/libs/service"
 	proxy "github.com/cometbft/cometbft/proxy"
 	rpcclient "github.com/cometbft/cometbft/rpc/client"
-<<<<<<< HEAD
-	tmtypes "github.com/cometbft/cometbft/types"
-=======
 	cmtypes "github.com/cometbft/cometbft/types"
->>>>>>> 8050357c
 	ds "github.com/ipfs/go-datastore"
 	"github.com/libp2p/go-libp2p/core/crypto"
-	"go.uber.org/multierr"
-
 	"github.com/rollkit/rollkit/config"
 	"github.com/rollkit/rollkit/p2p"
 	"github.com/rollkit/rollkit/store"
+	"go.uber.org/multierr"
 )
 
 var _ Node = &LightNode{}
@@ -126,51 +115,4 @@
 	return func(*p2p.GossipMessage) bool {
 		return false
 	}
-<<<<<<< HEAD
-}
-
-func (ln *LightNode) ProcessFraudProof() {
-	// subscribe to state fraud proof
-	sub, err := ln.fraudService.Subscribe(types.StateFraudProofType)
-	if err != nil {
-		ln.Logger.Error("failed to subscribe to fraud proof gossip", "error", err)
-		return
-	}
-
-	// continuously process the fraud proofs received via subscription
-	for {
-		proof, err := sub.Proof(ln.ctx)
-		if err != nil {
-			ln.Logger.Error("failed to receive gossiped fraud proof", "error", err)
-			return
-		}
-
-		// only handle the state fraud proofs for now
-		fraudProof, ok := proof.(*types.StateFraudProof)
-		if !ok {
-			ln.Logger.Error("unexpected type received for state fraud proof", "error", err)
-			return
-		}
-		ln.Logger.Debug("fraud proof received",
-			"block height", fraudProof.BlockHeight,
-			"pre-state app hash", fraudProof.PreStateAppHash,
-			"expected valid app hash", fraudProof.ExpectedValidAppHash,
-			"length of state witness", len(fraudProof.StateWitness),
-		)
-
-		resp, err := ln.proxyApp.Consensus().VerifyFraudProof(ln.ctx, &abci.RequestVerifyFraudProof{
-			FraudProof:           &fraudProof.FraudProof,
-			ExpectedValidAppHash: fraudProof.ExpectedValidAppHash,
-		})
-		if err != nil {
-			ln.Logger.Error("failed to verify fraud proof", "error", err)
-			continue
-		}
-
-		if resp.Success {
-			panic("received valid fraud proof! halting light client")
-		}
-	}
-=======
->>>>>>> 8050357c
 }