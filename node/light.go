package node

import (
	"context"

	ds "github.com/ipfs/go-datastore"
	"github.com/libp2p/go-libp2p/core/crypto"
	abciclient "github.com/tendermint/tendermint/abci/client"
	abci "github.com/tendermint/tendermint/abci/types"
	"github.com/tendermint/tendermint/libs/log"
	"github.com/tendermint/tendermint/libs/service"
	rpcclient "github.com/tendermint/tendermint/rpc/client"
	tmtypes "github.com/tendermint/tendermint/types"

	"github.com/rollkit/rollkit/config"
	"github.com/rollkit/rollkit/p2p"
	"github.com/rollkit/rollkit/store"
)

var _ Node = &LightNode{}

type LightNode struct {
	service.BaseService

	P2P *p2p.Client

	app abciclient.Client

	ctx context.Context
}

func (ln *LightNode) GetClient() rpcclient.Client {
	return NewLightClient(ln)
}

func newLightNode(
	ctx context.Context,
	conf config.NodeConfig,
	p2pKey crypto.PrivKey,
	appClient abciclient.Client,
	genesis *tmtypes.GenesisDoc,
	logger log.Logger,
) (*LightNode, error) {
	datastore, err := openDatastore(conf, logger)
	if err != nil {
		return nil, err
	}
	client, err := p2p.NewClient(conf.P2P, p2pKey, genesis.ChainID, datastore, logger.With("module", "p2p"))
	if err != nil {
		return nil, err
	}

	node := &LightNode{
		P2P: client,
		app: appClient,
		ctx: ctx,
	}

	node.P2P.SetTxValidator(node.falseValidator())
	node.P2P.SetHeaderValidator(node.falseValidator())
	node.P2P.SetFraudProofValidator(node.newFraudProofValidator())

	node.BaseService = *service.NewBaseService(logger, "LightNode", node)

	return node, nil
}

<<<<<<< HEAD
func (n *LightNode) ReceiveDirectTx() func([]byte) ResultDirectTx {
	return func(tx []byte) ResultDirectTx {
		panic("Light nodes cannot be sequencers")
	}
}

func newLightNode() (Node, error) {
	return &LightNode{}, nil
=======
func openDatastore(conf config.NodeConfig, logger log.Logger) (ds.TxnDatastore, error) {
	if conf.RootDir == "" && conf.DBPath == "" { // this is used for testing
		logger.Info("WARNING: working in in-memory mode")
		return store.NewDefaultInMemoryKVStore()
	}
	return store.NewDefaultKVStore(conf.RootDir, conf.DBPath, "rollkit-light")
}

func (ln *LightNode) OnStart() error {
	if err := ln.P2P.Start(ln.ctx); err != nil {
		return err
	}

	return nil
}

// Dummy validator that always returns a callback function with boolean `false`
func (ln *LightNode) falseValidator() p2p.GossipValidator {
	return func(*p2p.GossipMessage) bool {
		return false
	}
}

func (ln *LightNode) newFraudProofValidator() p2p.GossipValidator {
	return func(fraudProofMsg *p2p.GossipMessage) bool {
		ln.Logger.Info("fraud proof received", "from", fraudProofMsg.From, "bytes", len(fraudProofMsg.Data))
		fraudProof := abci.FraudProof{}
		err := fraudProof.Unmarshal(fraudProofMsg.Data)
		if err != nil {
			ln.Logger.Error("failed to deserialize fraud proof", "error", err)
			return false
		}

		resp, err := ln.app.VerifyFraudProofSync(abci.RequestVerifyFraudProof{
			FraudProof:           &fraudProof,
			ExpectedValidAppHash: fraudProof.ExpectedValidAppHash,
		})
		if err != nil {
			return false
		}

		if resp.Success {
			panic("received valid fraud proof! halting light client")
		}

		return false
	}
>>>>>>> 9f954d61
}<|MERGE_RESOLUTION|>--- conflicted
+++ resolved
@@ -65,16 +65,12 @@
 	return node, nil
 }
 
-<<<<<<< HEAD
 func (n *LightNode) ReceiveDirectTx() func([]byte) ResultDirectTx {
 	return func(tx []byte) ResultDirectTx {
 		panic("Light nodes cannot be sequencers")
 	}
 }
 
-func newLightNode() (Node, error) {
-	return &LightNode{}, nil
-=======
 func openDatastore(conf config.NodeConfig, logger log.Logger) (ds.TxnDatastore, error) {
 	if conf.RootDir == "" && conf.DBPath == "" { // this is used for testing
 		logger.Info("WARNING: working in in-memory mode")
@@ -122,5 +118,4 @@
 
 		return false
 	}
->>>>>>> 9f954d61
 }