--- conflicted
+++ resolved
@@ -9,10 +9,6 @@
 
 	abci "github.com/cometbft/cometbft/abci/types"
 	"github.com/cometbft/cometbft/config"
-<<<<<<< HEAD
-=======
-	bytes "github.com/cometbft/cometbft/libs/bytes"
->>>>>>> 8050357c
 	cmbytes "github.com/cometbft/cometbft/libs/bytes"
 	cmmath "github.com/cometbft/cometbft/libs/math"
 	cmpubsub "github.com/cometbft/cometbft/libs/pubsub"
@@ -84,11 +80,7 @@
 
 // ABCIQueryWithOptions queries for data from application.
 func (c *FullClient) ABCIQueryWithOptions(ctx context.Context, path string, data cmbytes.HexBytes, opts rpcclient.ABCIQueryOptions) (*ctypes.ResultABCIQuery, error) {
-<<<<<<< HEAD
 	resQuery, err := c.appClient().Query().Query(ctx, &abci.RequestQuery{
-=======
-	resQuery, err := c.appClient().Query().QuerySync(abci.RequestQuery{
->>>>>>> 8050357c
 		Path:   path,
 		Data:   data,
 		Height: opts.Height,
@@ -102,11 +94,7 @@
 }
 
 // BroadcastTxCommit returns with the responses from CheckTx and DeliverTx.
-<<<<<<< HEAD
-// More: https://docs.cometbft.com/master/rpc/#/Tx/broadcast_tx_commit
-=======
 // More: https://docs.tendermint.com/master/rpc/#/Tx/broadcast_tx_commit
->>>>>>> 8050357c
 func (c *FullClient) BroadcastTxCommit(ctx context.Context, tx cmtypes.Tx) (*ctypes.ResultBroadcastTxCommit, error) {
 	// This implementation corresponds to Tendermints implementation from rpc/core/mempool.go.
 	// ctx.RemoteAddr godoc: If neither HTTPReq nor WSConn is set, an empty string is returned.
@@ -196,11 +184,7 @@
 
 // BroadcastTxAsync returns right away, with no response. Does not wait for
 // CheckTx nor DeliverTx results.
-<<<<<<< HEAD
 // More: https://docs.cometbft.com/master/rpc/#/Tx/broadcast_tx_async
-=======
-// More: https://docs.tendermint.com/master/rpc/#/Tx/broadcast_tx_async
->>>>>>> 8050357c
 func (c *FullClient) BroadcastTxAsync(ctx context.Context, tx cmtypes.Tx) (*ctypes.ResultBroadcastTx, error) {
 	err := c.node.Mempool.CheckTx(tx, nil, mempool.TxInfo{})
 	if err != nil {
@@ -216,17 +200,10 @@
 
 // BroadcastTxSync returns with the response from CheckTx. Does not wait for
 // DeliverTx result.
-<<<<<<< HEAD
 // More: https://docs.cometbft.com/master/rpc/#/Tx/broadcast_tx_sync
 func (c *FullClient) BroadcastTxSync(ctx context.Context, tx cmtypes.Tx) (*ctypes.ResultBroadcastTx, error) {
 	resCh := make(chan *abci.ResponseCheckTx, 1)
 	err := c.node.Mempool.CheckTx(tx, func(res *abci.ResponseCheckTx) {
-=======
-// More: https://docs.tendermint.com/master/rpc/#/Tx/broadcast_tx_sync
-func (c *FullClient) BroadcastTxSync(ctx context.Context, tx cmtypes.Tx) (*ctypes.ResultBroadcastTx, error) {
-	resCh := make(chan *abci.Response, 1)
-	err := c.node.Mempool.CheckTx(tx, func(res *abci.Response) {
->>>>>>> 8050357c
 		resCh <- res
 	}, mempool.TxInfo{})
 	if err != nil {
@@ -814,11 +791,7 @@
 //
 // If valid, the tx is automatically added to the mempool.
 func (c *FullClient) CheckTx(ctx context.Context, tx cmtypes.Tx) (*ctypes.ResultCheckTx, error) {
-<<<<<<< HEAD
 	res, err := c.appClient().Mempool().CheckTx(ctx, &abci.RequestCheckTx{Tx: tx})
-=======
-	res, err := c.appClient().Mempool().CheckTxSync(abci.RequestCheckTx{Tx: tx})
->>>>>>> 8050357c
 	if err != nil {
 		return nil, err
 	}
@@ -830,17 +803,10 @@
 	return &ctypes.ResultHeader{Header: &blockMeta.Header}, nil
 }
 
-<<<<<<< HEAD
 func (c *FullClient) HeaderByHash(ctx context.Context, hash cmbytes.HexBytes) (*ctypes.ResultHeader, error) {
 	// N.B. The hash parameter is HexBytes so that the reflective parameter
 	// decoding logic in the HTTP service will correctly translate from JSON.
 	// See https://github.com/tendermint/tendermint/issues/6802 for context.
-=======
-func (c *FullClient) HeaderByHash(ctx context.Context, hash bytes.HexBytes) (*ctypes.ResultHeader, error) {
-	// N.B. The hash parameter is HexBytes so that the reflective parameter
-	// decoding logic in the HTTP service will correctly translate from JSON.
-	// See https://github.com/cometbft/cometbft/issues/6802 for context.
->>>>>>> 8050357c
 
 	block, err := c.node.Store.LoadBlockByHash(types.Hash(hash))
 	if err != nil {
@@ -874,11 +840,7 @@
 					c.Logger.Error("wanted to publish ResultEvent, but out channel is full", "result", result, "query", result.Query)
 				}
 			}
-<<<<<<< HEAD
 		case <-sub.Canceled():
-=======
-		case <-sub.Cancelled():
->>>>>>> 8050357c
 			if sub.Err() == cmpubsub.ErrUnsubscribed {
 				return
 			}
